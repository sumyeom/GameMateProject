--- conflicted
+++ resolved
@@ -22,12 +22,9 @@
     USER_WITHDRAWN(HttpStatus.NOT_FOUND, "USER_WITHDRAWN", "탈퇴한 유저입니다."),
     FOLLOW_NOT_FOUND(HttpStatus.NOT_FOUND,"FOLLOW_NOT_FOUND", "팔로우를 찾을 수 없습니다."),
     BOARD_NOT_FOUND(HttpStatus.NOT_FOUND, "BOARD_NOT_FOUND", "게시글을 찾을 수 없습니다."),
-<<<<<<< HEAD
     GAME_NOT_FOUND(HttpStatus.NOT_FOUND,"GAME_NOT_FOUND","게임을 찾을 수 없습니다."),
     REVIEW_NOT_FOUND(HttpStatus.NOT_FOUND,"REVIEW_NOT_FOUND","리뷰를 찾을 수 없습니다."),
-=======
     COMMENT_NOT_FOUND(HttpStatus.NOT_FOUND, "COMMENT_NOT_FOUND", "댓글을 찾을 수 없습니다."),
->>>>>>> 5a2b4620
 
     /* 500 서버 오류 */
     INTERNAL_SERVER_ERROR(HttpStatus.INTERNAL_SERVER_ERROR,"INTERNAL_SERVER_ERROR","서버 오류 입니다."),;
