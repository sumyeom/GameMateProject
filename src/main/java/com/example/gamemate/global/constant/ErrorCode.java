package com.example.gamemate.global.constant;

import lombok.AllArgsConstructor;
import lombok.Getter;
import org.springframework.http.HttpStatus;

@Getter
@AllArgsConstructor
public enum ErrorCode {
    /* 400 잘못된 입력값 */
    INVALID_INPUT(HttpStatus.BAD_REQUEST, "INVALID_INPUT", "잘못된 요청입니다."),
    INVALID_PARAMETER(HttpStatus.BAD_REQUEST, "INVALID_PARAMETER", "잘못된 요청입니다."),
    IS_ALREADY_FOLLOWED(HttpStatus.BAD_REQUEST, "IS_ALREADY_FOLLOWED", "이미 팔로우 한 회원입니다."),
    IS_WITHDRAWN_USER(HttpStatus.BAD_REQUEST, "IS_WITHDRAW_USER", "탈퇴한 회원입니다."),
    DUPLICATE_EMAIL(HttpStatus.BAD_REQUEST, "DUPLICATE_USER", "이미 사용 중인 이메일입니다."),
    INVALID_PASSWORD(HttpStatus.BAD_REQUEST, "INVALID_PASSWORD", "비밀번호가 일치하지 않습니다."),
<<<<<<< HEAD
    REVIEW_ALREADY_EXISTS(HttpStatus.BAD_REQUEST,"REVIEW_ALREADY_EXISTS","이미 리뷰를 작성한 회원입니다."),
=======
    IS_ALREADY_PENDING(HttpStatus.BAD_REQUEST, "IS_ALREADY_PENDING", "이미 대기중인 요청이 있습니다."),
    IS_ALREADY_PROCESSED(HttpStatus.BAD_REQUEST, "IS_ALREADY_PROCESSED", "이미 처리된 요청입니다."),
>>>>>>> 96b88add

    /* 401 인증 오류 */
    UNAUTHORIZED(HttpStatus.UNAUTHORIZED, "UNAUTHORIZED", "로그인이 필요합니다."),
    NO_SESSION(HttpStatus.UNAUTHORIZED, "NO_SESSION","로그인이 필요합니다."),
    INVALID_TOKEN(HttpStatus.UNAUTHORIZED, "INVALID_TOKEN", "유효하지 않은 토큰입니다."),

    /* 403 권한 없음 */
    FORBIDDEN(HttpStatus.FORBIDDEN, "FORBIDDEN", "권한이 없습니다."),

    /* 404 찾을 수 없음 */
    USER_NOT_FOUND(HttpStatus.NOT_FOUND, "USER_NOT_FOUND", "회원을 찾을 수 없습니다."),
    FOLLOW_NOT_FOUND(HttpStatus.NOT_FOUND,"FOLLOW_NOT_FOUND", "팔로우를 찾을 수 없습니다."),
    BOARD_NOT_FOUND(HttpStatus.NOT_FOUND, "BOARD_NOT_FOUND", "게시글을 찾을 수 없습니다."),
    GAME_NOT_FOUND(HttpStatus.NOT_FOUND,"GAME_NOT_FOUND","게임을 찾을 수 없습니다."),
    REVIEW_NOT_FOUND(HttpStatus.NOT_FOUND,"REVIEW_NOT_FOUND","리뷰를 찾을 수 없습니다."),
    COMMENT_NOT_FOUND(HttpStatus.NOT_FOUND, "COMMENT_NOT_FOUND", "댓글을 찾을 수 없습니다."),
    MATCH_NOT_FOUND(HttpStatus.NOT_FOUND, "MATCH_NOT_FOUND", "매칭을 찾을 수 없습니다."),

    /* 500 서버 오류 */
    INTERNAL_SERVER_ERROR(HttpStatus.INTERNAL_SERVER_ERROR,"INTERNAL_SERVER_ERROR","서버 오류 입니다."),;


    private final HttpStatus status;
    private final String code;
    private final String message;
}<|MERGE_RESOLUTION|>--- conflicted
+++ resolved
@@ -14,12 +14,9 @@
     IS_WITHDRAWN_USER(HttpStatus.BAD_REQUEST, "IS_WITHDRAW_USER", "탈퇴한 회원입니다."),
     DUPLICATE_EMAIL(HttpStatus.BAD_REQUEST, "DUPLICATE_USER", "이미 사용 중인 이메일입니다."),
     INVALID_PASSWORD(HttpStatus.BAD_REQUEST, "INVALID_PASSWORD", "비밀번호가 일치하지 않습니다."),
-<<<<<<< HEAD
     REVIEW_ALREADY_EXISTS(HttpStatus.BAD_REQUEST,"REVIEW_ALREADY_EXISTS","이미 리뷰를 작성한 회원입니다."),
-=======
     IS_ALREADY_PENDING(HttpStatus.BAD_REQUEST, "IS_ALREADY_PENDING", "이미 대기중인 요청이 있습니다."),
     IS_ALREADY_PROCESSED(HttpStatus.BAD_REQUEST, "IS_ALREADY_PROCESSED", "이미 처리된 요청입니다."),
->>>>>>> 96b88add
 
     /* 401 인증 오류 */
     UNAUTHORIZED(HttpStatus.UNAUTHORIZED, "UNAUTHORIZED", "로그인이 필요합니다."),
