package com.example.gamemate.global.constant;

import lombok.AllArgsConstructor;
import lombok.Getter;
import org.springframework.http.HttpStatus;

@Getter
@AllArgsConstructor
public enum ErrorCode {
    /* 400 잘못된 입력값 */
    INVALID_INPUT(HttpStatus.BAD_REQUEST, "INVALID_INPUT", "잘못된 요청입니다."),
    INVALID_PARAMETER(HttpStatus.BAD_REQUEST, "INVALID_PARAMETER", "잘못된 요청입니다."),
    IS_ALREADY_FOLLOWED(HttpStatus.BAD_REQUEST, "IS_ALREADY_FOLLOWED", "이미 팔로우 한 회원입니다."),
    IS_WITHDRAWN_USER(HttpStatus.BAD_REQUEST, "IS_WITHDRAW_USER", "비활성화된 회원입니다."),
    DUPLICATE_EMAIL(HttpStatus.BAD_REQUEST, "DUPLICATE_USER", "이미 사용 중인 이메일입니다."),
    INVALID_PASSWORD(HttpStatus.BAD_REQUEST, "INVALID_PASSWORD", "비밀번호가 일치하지 않습니다."),
<<<<<<< HEAD
    INVALID_PROVIDER_TYPE(HttpStatus.BAD_REQUEST,"INVALID_PROVIDER_TYPE", "지원하지 않는 서비스 제공자입니다."),
    INVALID_OAUTH2_ATTRIBUTE(HttpStatus.BAD_REQUEST, "INVALID_OAUTH2_ATTRIBUTE", "인증 정보가 유효하지 않습니다."),
=======
    REVIEW_ALREADY_EXISTS(HttpStatus.BAD_REQUEST,"REVIEW_ALREADY_EXISTS","이미 리뷰를 작성한 회원입니다."),
    IS_ALREADY_PENDING(HttpStatus.BAD_REQUEST, "IS_ALREADY_PENDING", "이미 대기중인 요청이 있습니다."),
    IS_ALREADY_PROCESSED(HttpStatus.BAD_REQUEST, "IS_ALREADY_PROCESSED", "이미 처리된 요청입니다."),
    IS_ALREADY_EXIST(HttpStatus.BAD_REQUEST, "IS_ALREADY_EXIST", "존재하는 정보가 있습니다."),
    FILE_UPLOAD_ERROR(HttpStatus.BAD_REQUEST,"FILE_UPLOAD_ERROR","파일 업로드 중 오류가 발생했습니다."),
    INVALID_PROVIDER_TYPE(HttpStatus.BAD_REQUEST,"INVALID_PROVIDER_TYPE", "지원하지 않는 서비스 제공자입니다."),
    INVALID_OAUTH2_ATTRIBUTE(HttpStatus.BAD_REQUEST, "INVALID_OAUTH2_ATTRIBUTE", "인증 정보가 유효하지 않습니다."),
    VERIFICATION_TIME_EXPIRED(HttpStatus.BAD_REQUEST, "VERIFICATION_TIME_EXPIRED", "인증 시간이 만료되었습니다."),
    INVALID_VERIFICATION_CODE(HttpStatus.BAD_REQUEST, "INVALID_VERIFICATION_CODE", "인증 코드가 일치하지 않습니다."),
    EMAIL_NOT_VERIFIED(HttpStatus.BAD_REQUEST, "EMAIL_NOT_VERIFIED", "이메일 인증이 필요합니다"),
>>>>>>> 276e2aa2

    /* 401 인증 오류 */
    UNAUTHORIZED(HttpStatus.UNAUTHORIZED, "UNAUTHORIZED", "로그인이 필요합니다."),
    NO_SESSION(HttpStatus.UNAUTHORIZED, "NO_SESSION","로그인이 필요합니다."),
    INVALID_TOKEN(HttpStatus.UNAUTHORIZED, "INVALID_TOKEN", "유효하지 않은 토큰입니다."),

    /* 403 권한 없음 */
    FORBIDDEN(HttpStatus.FORBIDDEN, "FORBIDDEN", "권한이 없습니다."),

    /* 404 찾을 수 없음 */
    USER_NOT_FOUND(HttpStatus.NOT_FOUND, "USER_NOT_FOUND", "회원을 찾을 수 없습니다."),
    FOLLOW_NOT_FOUND(HttpStatus.NOT_FOUND,"FOLLOW_NOT_FOUND", "팔로우를 찾을 수 없습니다."),
    BOARD_NOT_FOUND(HttpStatus.NOT_FOUND, "BOARD_NOT_FOUND", "게시글을 찾을 수 없습니다."),
    GAME_NOT_FOUND(HttpStatus.NOT_FOUND,"GAME_NOT_FOUND","게임을 찾을 수 없습니다."),
    REVIEW_NOT_FOUND(HttpStatus.NOT_FOUND,"REVIEW_NOT_FOUND","리뷰를 찾을 수 없습니다."),
    COMMENT_NOT_FOUND(HttpStatus.NOT_FOUND, "COMMENT_NOT_FOUND", "댓글을 찾을 수 없습니다."),
    MATCH_NOT_FOUND(HttpStatus.NOT_FOUND, "MATCH_NOT_FOUND", "매칭을 찾을 수 없습니다."),
    BOARD_IMAGE_NOT_FOUND(HttpStatus.NOT_FOUND, "BOARD_IMAGE_NOT_FOUND", "이미지를 찾을 수 없습니다."),
    RECOMMENDATION_NOT_FOUND(HttpStatus.NOT_FOUND,"RECOMMENDATION_NOT_FOUND","추천 게임을 찾을 수 없습니다."),
    MATCH_USER_INFO_NOT_FOUND(HttpStatus.NOT_FOUND, "MATCH_USER_INFO_NOT_FOUND", "매칭을 위해 입력된 회원 정보를 찾을 수 없습니다."),
    MATCH_USER_INFO_NOT_WRITTEN(HttpStatus.NOT_FOUND, "MATCH_USER_INFO_NOT_WRITTEN", "매칭을 위해 회원 정보 입력은 필수입니다."),

    /* 500 서버 오류 */
    INTERNAL_SERVER_ERROR(HttpStatus.INTERNAL_SERVER_ERROR,"INTERNAL_SERVER_ERROR","서버 오류 입니다."),
    EMAIL_SEND_ERROR(HttpStatus.INTERNAL_SERVER_ERROR, "EMAIL_SEND_ERROR", "이메일 전송에 문제가 발생했습니다.");

    private final HttpStatus status;
    private final String code;
    private final String message;
}<|MERGE_RESOLUTION|>--- conflicted
+++ resolved
@@ -14,10 +14,6 @@
     IS_WITHDRAWN_USER(HttpStatus.BAD_REQUEST, "IS_WITHDRAW_USER", "비활성화된 회원입니다."),
     DUPLICATE_EMAIL(HttpStatus.BAD_REQUEST, "DUPLICATE_USER", "이미 사용 중인 이메일입니다."),
     INVALID_PASSWORD(HttpStatus.BAD_REQUEST, "INVALID_PASSWORD", "비밀번호가 일치하지 않습니다."),
-<<<<<<< HEAD
-    INVALID_PROVIDER_TYPE(HttpStatus.BAD_REQUEST,"INVALID_PROVIDER_TYPE", "지원하지 않는 서비스 제공자입니다."),
-    INVALID_OAUTH2_ATTRIBUTE(HttpStatus.BAD_REQUEST, "INVALID_OAUTH2_ATTRIBUTE", "인증 정보가 유효하지 않습니다."),
-=======
     REVIEW_ALREADY_EXISTS(HttpStatus.BAD_REQUEST,"REVIEW_ALREADY_EXISTS","이미 리뷰를 작성한 회원입니다."),
     IS_ALREADY_PENDING(HttpStatus.BAD_REQUEST, "IS_ALREADY_PENDING", "이미 대기중인 요청이 있습니다."),
     IS_ALREADY_PROCESSED(HttpStatus.BAD_REQUEST, "IS_ALREADY_PROCESSED", "이미 처리된 요청입니다."),
@@ -28,7 +24,6 @@
     VERIFICATION_TIME_EXPIRED(HttpStatus.BAD_REQUEST, "VERIFICATION_TIME_EXPIRED", "인증 시간이 만료되었습니다."),
     INVALID_VERIFICATION_CODE(HttpStatus.BAD_REQUEST, "INVALID_VERIFICATION_CODE", "인증 코드가 일치하지 않습니다."),
     EMAIL_NOT_VERIFIED(HttpStatus.BAD_REQUEST, "EMAIL_NOT_VERIFIED", "이메일 인증이 필요합니다"),
->>>>>>> 276e2aa2
 
     /* 401 인증 오류 */
     UNAUTHORIZED(HttpStatus.UNAUTHORIZED, "UNAUTHORIZED", "로그인이 필요합니다."),
