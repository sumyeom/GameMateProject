--- conflicted
+++ resolved
@@ -20,12 +20,8 @@
     /* 404 찾을 수 없음 */
     USER_NOT_FOUND(HttpStatus.NOT_FOUND, "USER_NOT_FOUND", "유저를 찾을 수 없습니다."),
     USER_WITHDRAWN(HttpStatus.NOT_FOUND, "USER_WITHDRAWN", "탈퇴한 유저입니다."),
-<<<<<<< HEAD
     FOLLOW_NOT_FOUND(HttpStatus.NOT_FOUND,"FOLLOW_NOT_FOUND", "팔로우를 찾을 수 없습니다."),
-=======
     BOARD_NOT_FOUND(HttpStatus.NOT_FOUND, "BOARD_NOT_FOUND", "게시글을 찾을 수 없습니다."),
-
->>>>>>> b0b99083
 
     /* 500 서버 오류 */
     INTERNAL_SERVER_ERROR(HttpStatus.INTERNAL_SERVER_ERROR,"INTERNAL_SERVER_ERROR","서버 오류 입니다."),;
