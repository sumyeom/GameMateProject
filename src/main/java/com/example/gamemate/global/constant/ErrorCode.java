package com.example.gamemate.global.constant;

import lombok.AllArgsConstructor;
import lombok.Getter;
import org.springframework.http.HttpStatus;

@Getter
@AllArgsConstructor
public enum ErrorCode {
    /* 400 잘못된 입력값 */
    INVALID_INPUT(HttpStatus.BAD_REQUEST, "INVALID_INPUT", "잘못된 요청입니다."),
    INVALID_PARAMETER(HttpStatus.BAD_REQUEST, "INVALID_PARAMETER", "잘못된 요청입니다."),
    IS_ALREADY_FOLLOWED(HttpStatus.BAD_REQUEST, "IS_ALREADY_FOLLOWED", "이미 팔로우 한 회원입니다."),
    IS_WITHDRAWN_USER(HttpStatus.BAD_REQUEST, "IS_WITHDRAW_USER", "비활성화된 회원입니다."),
    DUPLICATE_EMAIL(HttpStatus.BAD_REQUEST, "DUPLICATE_USER", "이미 사용 중인 이메일입니다."),
    INVALID_PASSWORD(HttpStatus.BAD_REQUEST, "INVALID_PASSWORD", "비밀번호가 일치하지 않습니다."),
    REVIEW_ALREADY_EXISTS(HttpStatus.BAD_REQUEST,"REVIEW_ALREADY_EXISTS","이미 리뷰를 작성한 회원입니다."),
    IS_ALREADY_PENDING(HttpStatus.BAD_REQUEST, "IS_ALREADY_PENDING", "이미 대기중인 요청이 있습니다."),
    IS_ALREADY_PROCESSED(HttpStatus.BAD_REQUEST, "IS_ALREADY_PROCESSED", "이미 처리된 요청입니다."),
    FILE_UPLOAD_ERROR(HttpStatus.BAD_REQUEST,"FILE_UPLOAD_ERROR","파일 업로드 중 오류가 발생했습니다."),
    INVALID_PROVIDER_TYPE(HttpStatus.BAD_REQUEST,"INVALID_PROVIDER_TYPE", "지원하지 않는 서비스 제공자입니다."),
    INVALID_OAUTH2_ATTRIBUTE(HttpStatus.BAD_REQUEST, "INVALID_OAUTH2_ATTRIBUTE", "인증 정보가 유효하지 않습니다."),
    VERIFICATION_TIME_EXPIRED(HttpStatus.BAD_REQUEST, "VERIFICATION_TIME_EXPIRED", "인증 시간이 만료되었습니다."),
    INVALID_VERIFICATION_CODE(HttpStatus.BAD_REQUEST, "INVALID_VERIFICATION_CODE", "인증 코드가 일치하지 않습니다."),
    EMAIL_NOT_VERIFIED(HttpStatus.BAD_REQUEST, "EMAIL_NOT_VERIFIED", "이메일 인증이 필요합니다"),

    /* 401 인증 오류 */
    UNAUTHORIZED(HttpStatus.UNAUTHORIZED, "UNAUTHORIZED", "로그인이 필요합니다."),
    NO_SESSION(HttpStatus.UNAUTHORIZED, "NO_SESSION","로그인이 필요합니다."),
    INVALID_TOKEN(HttpStatus.UNAUTHORIZED, "INVALID_TOKEN", "유효하지 않은 토큰입니다."),

    /* 403 권한 없음 */
    FORBIDDEN(HttpStatus.FORBIDDEN, "FORBIDDEN", "권한이 없습니다."),

    /* 404 찾을 수 없음 */
    USER_NOT_FOUND(HttpStatus.NOT_FOUND, "USER_NOT_FOUND", "회원을 찾을 수 없습니다."),
    FOLLOW_NOT_FOUND(HttpStatus.NOT_FOUND,"FOLLOW_NOT_FOUND", "팔로우를 찾을 수 없습니다."),
    BOARD_NOT_FOUND(HttpStatus.NOT_FOUND, "BOARD_NOT_FOUND", "게시글을 찾을 수 없습니다."),
    GAME_NOT_FOUND(HttpStatus.NOT_FOUND,"GAME_NOT_FOUND","게임을 찾을 수 없습니다."),
    REVIEW_NOT_FOUND(HttpStatus.NOT_FOUND,"REVIEW_NOT_FOUND","리뷰를 찾을 수 없습니다."),
    COMMENT_NOT_FOUND(HttpStatus.NOT_FOUND, "COMMENT_NOT_FOUND", "댓글을 찾을 수 없습니다."),
    MATCH_NOT_FOUND(HttpStatus.NOT_FOUND, "MATCH_NOT_FOUND", "매칭을 찾을 수 없습니다."),
<<<<<<< HEAD
    BOARD_IMAGE_NOT_FOUND(HttpStatus.NOT_FOUND, "BOARD_IMAGE_NOT_FOUND", "이미지를 찾을 수 없습니다."),
=======
    RECOMMENDATION_NOT_FOUND(HttpStatus.NOT_FOUND,"RECOMMENDATION_NOT_FOUND","추천 게임을 찾을 수 없습니다."),
>>>>>>> d14806d2

    /* 500 서버 오류 */
    INTERNAL_SERVER_ERROR(HttpStatus.INTERNAL_SERVER_ERROR,"INTERNAL_SERVER_ERROR","서버 오류 입니다."),
    EMAIL_SEND_ERROR(HttpStatus.INTERNAL_SERVER_ERROR, "EMAIL_SEND_ERROR", "이메일 전송에 문제가 발생했습니다.");

    private final HttpStatus status;
    private final String code;
    private final String message;
}<|MERGE_RESOLUTION|>--- conflicted
+++ resolved
@@ -40,11 +40,8 @@
     REVIEW_NOT_FOUND(HttpStatus.NOT_FOUND,"REVIEW_NOT_FOUND","리뷰를 찾을 수 없습니다."),
     COMMENT_NOT_FOUND(HttpStatus.NOT_FOUND, "COMMENT_NOT_FOUND", "댓글을 찾을 수 없습니다."),
     MATCH_NOT_FOUND(HttpStatus.NOT_FOUND, "MATCH_NOT_FOUND", "매칭을 찾을 수 없습니다."),
-<<<<<<< HEAD
     BOARD_IMAGE_NOT_FOUND(HttpStatus.NOT_FOUND, "BOARD_IMAGE_NOT_FOUND", "이미지를 찾을 수 없습니다."),
-=======
     RECOMMENDATION_NOT_FOUND(HttpStatus.NOT_FOUND,"RECOMMENDATION_NOT_FOUND","추천 게임을 찾을 수 없습니다."),
->>>>>>> d14806d2
 
     /* 500 서버 오류 */
     INTERNAL_SERVER_ERROR(HttpStatus.INTERNAL_SERVER_ERROR,"INTERNAL_SERVER_ERROR","서버 오류 입니다."),
