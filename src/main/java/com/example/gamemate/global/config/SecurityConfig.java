package com.example.gamemate.global.config;

import com.example.gamemate.global.config.auth.*;
import com.example.gamemate.global.filter.JwtAuthenticationFilter;
import lombok.RequiredArgsConstructor;
import org.springframework.context.annotation.Bean;
import org.springframework.context.annotation.Configuration;
import org.springframework.security.access.hierarchicalroles.RoleHierarchy;
import org.springframework.security.access.hierarchicalroles.RoleHierarchyImpl;
import org.springframework.security.authentication.AuthenticationManager;
import org.springframework.security.authentication.AuthenticationProvider;
import org.springframework.security.authentication.dao.DaoAuthenticationProvider;
import org.springframework.security.config.annotation.authentication.configuration.AuthenticationConfiguration;
import org.springframework.security.config.annotation.web.builders.HttpSecurity;
import org.springframework.security.config.annotation.web.configuration.EnableWebSecurity;
import org.springframework.security.config.http.SessionCreationPolicy;
import org.springframework.security.core.userdetails.UserDetailsService;
import org.springframework.security.crypto.bcrypt.BCryptPasswordEncoder;
import org.springframework.security.crypto.password.PasswordEncoder;
import org.springframework.security.web.SecurityFilterChain;
import org.springframework.security.web.authentication.UsernamePasswordAuthenticationFilter;

/**
 *스프링 시큐리티의 인가 및 설정을 담당
 */
@EnableWebSecurity
@Configuration
@RequiredArgsConstructor
public class SecurityConfig {

    private final DelegatedAuthenticationEntryPoint authenticationEntryPoint;
    private final DelegatedAccessDeniedHandler accessDeniedHandler;
    private final UserDetailsService userDetailsService;
    private final JwtAuthenticationFilter jwtAuthenticationFilter;
    private final OAuth2SuccessHandler oAuth2SuccessHandler;
    private final OAuth2FailureHandler oAuth2FailureHandler;
    private final CustomOAuth2UserService customOAuth2UserService;

    @Bean
    public SecurityFilterChain securityFilterChain(HttpSecurity http) throws Exception {
        http
                .csrf(csrf->csrf.disable()) //CSRF 보호 비활성화 (REST API이므로)
                .sessionManagement(session->
                        session.sessionCreationPolicy(SessionCreationPolicy.STATELESS))
                .authorizeHttpRequests(auth -> auth
                        .requestMatchers("/v3/api-docs/**", "/swagger-resources/**" ,"/swagger-ui/**", "/swagger-ui.html").permitAll()
<<<<<<< HEAD
                        .requestMatchers("/auth/signup", "/auth/login", "auth/refresh").permitAll()
=======
                        .requestMatchers("/auth/signup", "/auth/login", "auth/refresh", "auth/email/**").permitAll()
>>>>>>> 276e2aa2
                        .requestMatchers("/oauth2/**", "/login/oauth2/code/**").permitAll()
                        //Todo 관리자 접근 가능 url 수정
                        .requestMatchers("/관리자관련url").hasRole("admin")
                        .anyRequest().authenticated()
                )
                .oauth2Login(oauth2 -> oauth2
                        .userInfoEndpoint(userInfo -> userInfo
                                .userService(customOAuth2UserService))
                        .successHandler(oAuth2SuccessHandler)
                        .failureHandler(oAuth2FailureHandler))
                .exceptionHandling(hanling-> hanling
                        .authenticationEntryPoint(authenticationEntryPoint)
                        .accessDeniedHandler(accessDeniedHandler))
                .addFilterBefore(jwtAuthenticationFilter, UsernamePasswordAuthenticationFilter.class);
        return http.build();
    }

    @Bean
    public PasswordEncoder passwordEncoder() {
        return new BCryptPasswordEncoder();
    }

//    @Bean
//    public AuthenticationManager authenticationManager(AuthenticationConfiguration config) throws Exception {
//        return config.getAuthenticationManager();
//    }

    @Bean
    public AuthenticationProvider authenticationProvider() {
        DaoAuthenticationProvider authProvider = new DaoAuthenticationProvider();
        authProvider.setUserDetailsService(userDetailsService); // 여기서 CustomUserDetailsService가 주입됨
        authProvider.setPasswordEncoder(passwordEncoder());
        return authProvider;
    }

    @Bean
    public RoleHierarchy roleHierarchy() {
        return RoleHierarchyImpl.fromHierarchy("ROLE_ADMIN > ROLE_USER");
    }

}<|MERGE_RESOLUTION|>--- conflicted
+++ resolved
@@ -44,11 +44,7 @@
                         session.sessionCreationPolicy(SessionCreationPolicy.STATELESS))
                 .authorizeHttpRequests(auth -> auth
                         .requestMatchers("/v3/api-docs/**", "/swagger-resources/**" ,"/swagger-ui/**", "/swagger-ui.html").permitAll()
-<<<<<<< HEAD
-                        .requestMatchers("/auth/signup", "/auth/login", "auth/refresh").permitAll()
-=======
                         .requestMatchers("/auth/signup", "/auth/login", "auth/refresh", "auth/email/**").permitAll()
->>>>>>> 276e2aa2
                         .requestMatchers("/oauth2/**", "/login/oauth2/code/**").permitAll()
                         //Todo 관리자 접근 가능 url 수정
                         .requestMatchers("/관리자관련url").hasRole("admin")
