package com.example.gamemate.global.exception;

import com.example.gamemate.global.constant.ErrorCode;
import io.jsonwebtoken.ExpiredJwtException;
import io.jsonwebtoken.MalformedJwtException;
import lombok.extern.slf4j.Slf4j;
import org.apache.coyote.Response;
import org.springframework.dao.DataIntegrityViolationException;
import org.springframework.http.RequestEntity;
import org.springframework.http.ResponseEntity;
import org.springframework.http.converter.HttpMessageNotReadableException;
import org.springframework.security.access.AccessDeniedException;
import org.springframework.web.bind.MethodArgumentNotValidException;
import org.springframework.web.bind.annotation.ExceptionHandler;
import org.springframework.web.bind.annotation.RequestBody;
import org.springframework.web.bind.annotation.RestController;
import org.springframework.web.bind.annotation.RestControllerAdvice;
import org.springframework.web.server.ResponseStatusException;
import org.springframework.web.servlet.mvc.method.annotation.ResponseEntityExceptionHandler;

import javax.security.sasl.AuthenticationException;
import java.security.SignatureException;
import java.util.List;
import java.util.stream.Collectors;

import static com.example.gamemate.global.constant.ErrorCode.NO_SESSION;

@RestControllerAdvice
@Slf4j
public class GlobalExceptionHandler {
    @ExceptionHandler(ApiException.class)
    public ResponseEntity<Object> handleCustomException(ApiException e) {
        log.info("errorHandler start");
        ErrorCode errorCode = e.getErrorCode();
        return handleExceptionInternal(errorCode,errorCode.getMessage());
    }

    @ExceptionHandler(ResponseStatusException.class)
    public ResponseEntity<String> handleResponseStatusException(ResponseStatusException ex) {

        return ResponseEntity.status(ex.getStatusCode())
                .body(ex.getReason());
    }

    @ExceptionHandler(IllegalArgumentException.class)
    public ResponseEntity<Object> handleIllegalArgument(IllegalArgumentException e) {
        log.warn("handleIllegalArgument", e);
        ErrorCode errorCode = ErrorCode.INVALID_PARAMETER;
        return handleExceptionInternal(errorCode, errorCode.getMessage());
    }

    @ExceptionHandler(RuntimeException.class)
    public ResponseEntity<Object> handleIRuntime(RuntimeException e) {
        log.warn("handleIRuntime", e);
        ErrorCode errorCode = ErrorCode.NO_SESSION;
        return handleExceptionInternal(errorCode, errorCode.getMessage());
    }

    @ExceptionHandler(MethodArgumentNotValidException.class)
    public ResponseEntity<Object> handleMethodArgumentNotValid(MethodArgumentNotValidException e) {
        log.warn("handleMethodArgumentNotValid", e);

        // 유효성 검사 에러 리스트 변환
        List<ErrorResponse.ValidationError> errors = e.getBindingResult().getFieldErrors().stream()
                .map(ErrorResponse.ValidationError::of)
                .collect(Collectors.toList());

        // ErrorResponse
        ErrorResponse errorResponse = ErrorResponse.builder()
                .status(ErrorCode.INVALID_PARAMETER.getStatus().value())
                .code(ErrorCode.INVALID_INPUT.name())
                .message("Validation failed")
                .errors(errors)
                .build();

        return ResponseEntity.badRequest().body(errorResponse);
    }

    @ExceptionHandler({
            ExpiredJwtException.class,
            SignatureException.class,
            MalformedJwtException.class,
            AuthenticationException.class
    })
    public ResponseEntity<Object> handleJwtException(Exception e) {
        log.warn("handleJwtException", e);
        ErrorCode errorCode = ErrorCode.INVALID_TOKEN;
        return handleExceptionInternal(errorCode, errorCode.getMessage());
    }

    @ExceptionHandler(AccessDeniedException.class)
    public ResponseEntity<Object> handleAccessDeniedException(AccessDeniedException e) {
        log.warn("handleAccessDeniedException", e);
        ErrorCode errorCode = ErrorCode.FORBIDDEN;
        return handleExceptionInternal(errorCode, errorCode.getMessage());
    }

    @ExceptionHandler(HttpMessageNotReadableException.class)
    public ResponseEntity<Object> handleHttpMessageNotReadableException(HttpMessageNotReadableException e) {
        log.warn("handleHttpMessageNotReadableException", e);
        ErrorCode errorCode = ErrorCode.INVALID_INPUT;
        return handleExceptionInternal(errorCode);
    }

<<<<<<< HEAD
    @ExceptionHandler(DataIntegrityViolationException.class)
    public ResponseEntity<Object> handleDataIntegrityViolationException(DataIntegrityViolationException e) {
        log.warn("handleDataIntegrityViolationException", e);
        ErrorCode errorCode = ErrorCode.IS_ALREADY_EXIST;
        return handleExceptionInternal(errorCode);
    }

=======
    @ExceptionHandler(Exception.class)
    public ResponseEntity<Object> handleException(Exception e) {
        log.error("Unhandled exception occurred", e);
        ErrorCode errorCode = ErrorCode.INTERNAL_SERVER_ERROR;
        return handleExceptionInternal(errorCode);
    }


>>>>>>> b50fc5db
    private ResponseEntity<Object> handleExceptionInternal(ErrorCode errorCode) {
        return ResponseEntity.status(errorCode.getStatus())
                .body(makeErrorResponse(errorCode));
    }

    private ErrorResponse makeErrorResponse(ErrorCode errorCode) {
        return ErrorResponse.builder()
                .status(errorCode.getStatus().value())
                .code(errorCode.getCode())
                .message(errorCode.getMessage())
                .build();
    }

    private ResponseEntity<Object> handleExceptionInternal(ErrorCode errorCode, String message) {
        return ResponseEntity.status(errorCode.getStatus())
                .body(makeErrorResponse(errorCode, message));
    }

    private ErrorResponse makeErrorResponse(ErrorCode errorCode, String message) {
        return ErrorResponse.builder()
                .status(errorCode.getStatus().value())
                .code(errorCode.name())
                .message(message)
                .build();
    }

}<|MERGE_RESOLUTION|>--- conflicted
+++ resolved
@@ -102,7 +102,6 @@
         return handleExceptionInternal(errorCode);
     }
 
-<<<<<<< HEAD
     @ExceptionHandler(DataIntegrityViolationException.class)
     public ResponseEntity<Object> handleDataIntegrityViolationException(DataIntegrityViolationException e) {
         log.warn("handleDataIntegrityViolationException", e);
@@ -110,7 +109,6 @@
         return handleExceptionInternal(errorCode);
     }
 
-=======
     @ExceptionHandler(Exception.class)
     public ResponseEntity<Object> handleException(Exception e) {
         log.error("Unhandled exception occurred", e);
@@ -119,7 +117,6 @@
     }
 
 
->>>>>>> b50fc5db
     private ResponseEntity<Object> handleExceptionInternal(ErrorCode errorCode) {
         return ResponseEntity.status(errorCode.getStatus())
                 .body(makeErrorResponse(errorCode));
