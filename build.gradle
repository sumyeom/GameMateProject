--- conflicted
+++ resolved
@@ -69,11 +69,7 @@
     // mail
     implementation 'org.springframework.boot:spring-boot-starter-mail'
 
-<<<<<<< HEAD
-    // redis
-=======
     // Redis
->>>>>>> 305df076
     implementation 'org.springframework.boot:spring-boot-starter-data-redis'
 }
 
