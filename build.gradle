--- conflicted
+++ resolved
@@ -28,6 +28,7 @@
 //    implementation 'org.springframework.boot:spring-boot-starter-thymeleaf'
     implementation 'org.springframework.boot:spring-boot-starter-validation'
     implementation 'org.springframework.boot:spring-boot-starter-web'
+    implementation 'com.querydsl:querydsl-jpa:5.0.0:jakarta'
     implementation 'at.favre.lib:bcrypt:0.10.2'
     implementation 'org.springframework.boot:spring-boot-starter-mail'
     implementation 'org.springframework.boot:spring-boot-starter-security'
@@ -57,10 +58,6 @@
     testImplementation 'org.mockito:mockito-core'
     testImplementation 'org.assertj:assertj-core'
 
-<<<<<<< HEAD
-    // mail
-    implementation 'org.springframework.boot:spring-boot-starter-mail'
-=======
     //S3
     implementation 'org.springframework.cloud:spring-cloud-starter-aws:2.2.6.RELEASE'
     implementation 'org.springframework.boot:spring-boot-starter'
@@ -68,7 +65,9 @@
 
     implementation 'com.fasterxml.jackson.core:jackson-databind:2.18.0'
     implementation 'com.fasterxml.jackson.core:jackson-core:2.18.0'
->>>>>>> 276e2aa2
+
+    // mail
+    implementation 'org.springframework.boot:spring-boot-starter-mail'
 }
 
 tasks.named('test') {
